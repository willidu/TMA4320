import numpy as np
import matplotlib.pyplot as plt
<<<<<<< HEAD
=======
from tqdm import tqdm
>>>>>>> 4bc13307

from task1 import dist, orthoproj, nnproj, SVD_calculation, truncSVD
from task2 import plotimgs, ENMF_dict

N_TRAIN = 1024
N_TEST = 200
PLOT_DIGIT = 7

# Handed out code
def generate_test(test, digits = [0,1,2], N = 800):
    """
    Randomly generates test set.
    input:
        test: numpy array. Should be the test data loaded from file
        digits: python list. Contains desired integers
        N: int. Amount of test data for each class
    output:
        test_sub: (784,len(digits)*N) numpy array. Contains len(digits)*N images
        test_labels: (len(digits)*N) numpy array. Contains labels corresponding to the images of test_sub
    """
    assert N <= test.shape[2] , "N needs to be smaller than or equal to the total amount of available test data for each class"
    assert len(digits) <= 10, "List of digits can only contain up to 10 digits"

    # Arrays to store test set and labels
    test_sub = np.zeros((test.shape[0], len(digits)*N))
    test_labels = np.zeros(len(digits)*N)

    # Iterate over all digit classes and store test data and labels
    for i, digit in enumerate(digits):
        test_sub[:, i*N:(i+1)*N] = test[:,digit,:N]
        test_labels[i*N:(i+1)*N] = digit

    # Indexes to be shuffled 
    ids = np.arange(0,len(digits)*N)

    # Shuffle indexes
    np.random.shuffle(ids)

    # Return shuffled data 
    return test_sub[:,ids], test_labels[ids]

def get_distances(B, dict_list, SVD=True):
    """
    Calculate the distances of test data in matrix B by projecting onto
    different basises.

    Parameters
    ----------
    B : np.ndarray (784, n_train)
        Test dataset.
    dict_list : list[np.ndarray]
        List with dictionaries trained on different digits (and with different methods).
    SVD : bool
        Default True. Triggers either orthonormal (SVD) or non-negative (ENMF) projection
    
    Returns
    -------
    dist_list : list[np.ndarray]
        List with arrays containing projection distances for each basis.
    """
    if SVD:
        return np.asarray([dist(B, proj=orthoproj(W, B)) for W in dict_list])
    else:
        return np.asarray([dist(B, proj=nnproj(W, B)[1]) for W in dict_list])

def classification(B, dict_list, SVD=True):
    """
    Classifiy test data given different dictionaries based on projection distances.

    Parameters
    ----------
    B : np.ndarray (784, n)
        Test dataset.
    dict_list : list[np.ndarray]
        List with dictionaries trained on different digits (and with different methods).
    SVD : bool
        Default True. Triggers either orthonormal (SVD) or non-negative (ENMF) projection
    
    Returns
    -------
    np.ndarray (n,)
        Vector containing predicted class for all test data.
    """
    return np.argmin(get_distances(B, dict_list, SVD), axis=0)

def analyze_classification(test_labels, trained_labels, digits):
    """
    Perform classification on a test dataset.

    Parameters
    ----------
    test_labels : np.ndarray (n,)
        Class labels as integers 0-9.
    trained_labels : np.ndarray (n,)
        Known (correct) class labels as integers 0-9.
    digits : np.ndarray (num_digits,)
        Test digits.
    
    Returns
    -------
    accuracy : float
        Value between 0 and 1 as a total measure.
    recall : np.ndarray[float] (num_digits,)
        Accuracy measure for each class. Values > 0.
    """
    accuracy = np.count_nonzero(trained_labels == test_labels) / len(test_labels)  # Eq. (24)
    class_count = np.zeros_like(digits)     # Numerator eq. (25)
    class_possible = np.zeros_like(digits)  # Denomenator eq. (25)

    # Counting
    for a, b in zip(trained_labels, test_labels):
        if a == b:
            class_count[int(a)] += 1
        class_possible[int(b)] += 1
        
    recall = class_count / class_possible
    return accuracy, recall

def task_3b():
    # Loading training data
    train = np.load('train.npy')[:,:,:N_TRAIN] / 255.0
    train_digits = np.arange(5)

    # Training with SVD
    dict_list_SVD = [truncSVD(*SVD_calculation(matrix=train[:,i,:]), d=32)[0] for i in train_digits]

    # Training with ENMF
    dict_list_ENMF = [ENMF_dict(matrix=train[:,i,:], d=32) for i in train_digits]
    
    # Test setup
    # digits = [0,1,2]
    digits = train_digits.copy()
    test = np.load('test.npy') / 255.0

    # Handed out code
    A_test, A_labels = generate_test(test, digits=digits, N=N_TEST)
    print("Test data shape: ", A_test.shape)
    print("Test labels shape: ", A_labels.shape)
    print("First 16 labels: ", A_labels[:16])
    # plotimgs(A_test, nplot = 4)
    
    for dict_list, svd in zip((dict_list_SVD, dict_list_ENMF), (True, False)):
        print('\nSVD') if svd else print('\nENMF')

        # Classification
        classes = classification(A_test, dict_list, svd)

        # Analysis
        accuracy, recall = analyze_classification(A_labels, classes, digits)
        print(f'Accuracy : {accuracy:.3f}')
        print(f'Recall : {recall}')

def task_3c_d():
    train = np.load('train.npy')[:,:,:N_TRAIN] / 255.0
    train_digits = np.arange(10)
    digit = 0 #Digit we want to check

    # Training with ENMF
    W_list_ENMF = [ENMF_dict(matrix=train[:,i,:], d=32) for i in train_digits]
    
    # Training with ENMF and saving projections
    proj_list_ENMF = [nnproj(W_list_ENMF[i], train[:,i,:])[1] for i in train_digits]

    #Classify digits
    test = np.load('test.npy') / 255.0
    train_test, train_truedigits = generate_test(test, digits=train_digits, N=N_TEST)
    computers_digits = classification(train_test, W_list_ENMF, SVD=False)
    
    #Locating misclassified zero-image
    for i, (a, b) in enumerate(zip(train_truedigits, computers_digits)):
        if a==0:
            if a!=b:
                misclassifiedImageIndex = i
                break
    assert misclassifiedImageIndex!=None, "No mismatches found"

    #Locating best image
    bestImageIndex = np.argmin(dist(train[:,digit,:], proj_list_ENMF[0]))
    train = train[:,digit,:]
    bestW = train[:,bestImageIndex]
    bestProj = proj_list_ENMF[0][:,bestImageIndex]

    #Locating worst image
    #worstImageIndex = np.argmax(dist(train, proj_list_ENMF[0]))
    worstW = train[:,misclassifiedImageIndex]
    worstProj = proj_list_ENMF[0][:,misclassifiedImageIndex]

    # Initialize subplots
    fig, axes = plt.subplots(2, 2)
    fig.subplots_adjust(hspace=0.5)

    # Set background color
    plt.gcf().set_facecolor("lightgray")
    #Plotting best image and its projection onto basis
    axes[0, 0].imshow(bestW.reshape((28,28)), cmap='gray')
    axes[0, 1].imshow(bestProj.reshape((28,28)), cmap='gray')
    axes[0, 0].set_title("Best reconstructed image")
    axes[0, 1].set_title("Projection onto its basis")
    
    #Plotting worst image and its projection onto basis
    axes[1, 0].imshow(worstW.reshape((28,28)))
    axes[1, 1].imshow(worstProj.reshape((28,28)))
    axes[1, 0].set_title("Misclassified image")
    axes[1, 1].set_title("Projection onto its basis")
    plt.show()

def task_3e():
    # Loading training data
    train = np.load('train.npy')[:,:,:N_TRAIN] / 255.0
    train_digits = np.arange(6)

    # Training with SVD
    dict_list_SVD = [truncSVD(*SVD_calculation(matrix=train[:,i,:]), d=32)[0] for i in train_digits]

    # Training with ENMF
    dict_list_ENMF = [ENMF_dict(matrix=train[:,i,:], d=32) for i in train_digits]
    
    # Test setup
    # digits = [0,1,2]
    digits = train_digits.copy()
    test = np.load('test.npy') / 255.0

    # Handed out code
    A_test, A_labels = generate_test(test, digits=digits, N=N_TEST)
    print("Test data shape: ", A_test.shape)
    print("Test labels shape: ", A_labels.shape)
    print("First 16 labels: ", A_labels[:16])
    # plotimgs(A_test, nplot = 4)
    
    for dict_list, svd in zip((dict_list_SVD, dict_list_ENMF), (True, False)):
        print('\nSVD') if svd else print('\nENMF')

        # Classification
        classes = classification(A_test, dict_list, svd)

        # Analysis
        accuracy, recall = analyze_classification(A_labels, classes, digits)
        print(f'Accuracy : {accuracy:.3f}')
        print(f'Recall : {recall}')

def task_3f():
    """
    Change train_digits to fewer digits or change d values to lower runtime!
    """
    # Training
    train_digits = np.arange(5)  # Will train on 0 ... 9
    train = np.load('train.npy')[:,train_digits,:N_TRAIN] / 255.0

    # List with elements U1, Z1, Vt1, U2, Z2, ...
    SVD_dicts = [SVD_calculation(train[:,i,:]) for i in train_digits]

    # Testing
    test = np.load('test.npy') / 255.0
    test_digits = train_digits.copy()  # Will test all training digits
    A_test, A_labels = generate_test(test, digits=train_digits, N=N_TEST)

    d = np.logspace(1, 10, base=2, num=10, dtype=int)
    accuracies = np.zeros((10, 2))

    for i, d_value in enumerate(tqdm(d)):
        # Training
        truncSVD_dicts = [truncSVD(U, Z, Vt, d=d_value)[0] for U, Z, Vt in SVD_dicts]
        ENMF_dicts = [ENMF_dict(train[:,i,:], d=d_value) for i in train_digits]

        # Testing
        classes_SVD = classification(A_test, truncSVD_dicts, SVD=True)
        classes_ENMF = classification(A_test, ENMF_dicts, SVD=False)
        
        # Finding correct classifications
        accuracy_svd, _ = analyze_classification(classes_SVD, A_labels, digits=test_digits)
        accuracy_enmf, _ = analyze_classification(classes_ENMF, A_labels, digits=test_digits)

        accuracies[i] = accuracy_svd, accuracy_enmf
  
    fig, ax = plt.subplots(1, 1, figsize=(8,8))
    ax.plot(d, accuracies[:,0], '-o', label='SVD')
    ax.plot(d, accuracies[:,1], '-o', label='ENMF')
    ax.legend(loc='lower right')
    ax.set(xlabel='$d$ value', ylabel='Accuracy [--]')
    plt.title('Accuracy for SVD and ENMF\n' + '$d = 2^i,\ i = 1,\dots,10$\n' + f'Digits: {train_digits}')
    plt.show()

if __name__ == '__main__':
<<<<<<< HEAD
    #task_3b()
    #task_3e()
    task_3c_d()
=======
    # task_3b()
    task_3f()
>>>>>>> 4bc13307
<|MERGE_RESOLUTION|>--- conflicted
+++ resolved
@@ -1,9 +1,6 @@
 import numpy as np
 import matplotlib.pyplot as plt
-<<<<<<< HEAD
-=======
 from tqdm import tqdm
->>>>>>> 4bc13307
 
 from task1 import dist, orthoproj, nnproj, SVD_calculation, truncSVD
 from task2 import plotimgs, ENMF_dict
@@ -277,7 +274,7 @@
         accuracy_enmf, _ = analyze_classification(classes_ENMF, A_labels, digits=test_digits)
 
         accuracies[i] = accuracy_svd, accuracy_enmf
-  
+        
     fig, ax = plt.subplots(1, 1, figsize=(8,8))
     ax.plot(d, accuracies[:,0], '-o', label='SVD')
     ax.plot(d, accuracies[:,1], '-o', label='ENMF')
@@ -287,11 +284,5 @@
     plt.show()
 
 if __name__ == '__main__':
-<<<<<<< HEAD
-    #task_3b()
-    #task_3e()
-    task_3c_d()
-=======
     # task_3b()
-    task_3f()
->>>>>>> 4bc13307
+    task_3f()