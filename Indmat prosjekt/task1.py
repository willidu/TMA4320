import numpy as np
import matplotlib.pyplot as plt

#Initialising testmatrices
A1 = np.array(((1000, 1), (0, 1), (0, 0)))
A2 = np.array(((1,0,0), (1,0,0), (0,0,1)))
B = np.array(((2,0,0), (1,0,1), (0,1,0)))

def SVD_calculation(matrix, printing=False, check=False):
    """
    This function calculates the matrices U, Z (Zigma), and V (transposed) by performing SVD on input matrix.
    It can also print the matrices and calculate the dot-product of them.

    Parameters
    ----------
    matrix : np.ndarray
        Input matrix that the function will calculate the SVD of.
    printing : bool, defualt=False. 
        If set to True, the function prints out all matrices (U, Z, V) from the SVD calculation.
    check : bool
        If set to True, the function calculates the dot-product of U, Z, and Vt which should give us our input matrix
        we started with.

    Returns
    -------
    U : np.ndarray (m, d)
        Left singular matrix where columns contain the eigenvectors of A*A.T (testmatrix * testmatrix.transposed).
    Z : np.ndarray (d, d)
        Diagonal matrix containing singular values.
    Vt : np.ndarray (d, d)
        Right singular matrix where columns contain the eigenvectors of A.T*A (testmatrix.transposed * testmatrix).
    """
    U, S, Vt = np.linalg.svd(matrix, full_matrices=False)
    Z = np.diag(S)

    return U, Z, Vt

def printAndCheck(A, U, Z, Vt):
    """
    Prints matrices. Checks if their product is equal to desired matrix.

    Parameters
    ----------
    A : np.ndarray (m, d)
        Desired matrix. 
    U : np.ndarray (m, d)
        Left singular matrix where columns contain the eigenvectors of A*A.T (testmatrix * testmatrix.transposed).
    Z : np.ndarray (d, d)
        Diagonal matrix containing singular values.
    Vt : np.ndarray (d, d)
        Right singular matrix where columns contain the eigenvectors of A.T*A (testmatrix.transposed * testmatrix).

    """
    print(f"Original matrix = \n {A}" + "\n")
    print(f"U = \n {U}" + "\n")
    print(f"Zigma =\n {Z}" + "\n")
    print(f"V_transponert =\n {Vt}" + "\n")
    
    A_check = U@Z@Vt
    print(f"U*Z*V_transponert = \n {A_check}")
    np.testing.assert_almost_equal(A_check, A, decimal=5, err_msg="They are not equal to five decimalpoints.", verbose=True)


def orthoproj(W, B):
    """
    Calculate the orthogonal prjection of colums in matrix B onto the basis in W.
    Eq. (14).

    Parametes
    ---------
    W : np.ndarray (m, d)
        Basis dictionary with orthonormal colum vectors to be projected onto.
    B : np.ndarray, (d, n)
        Idk a matrix
    """
    return W @ (W.T @ B)

def dist(B, proj):
    """
    Columnwise distance between projected vectors and the vector space. (?)
    Eq. (15), (16)

    Parametes
    ---------
    TODO
    """
    return np.linalg.norm(B - proj, ord=2, axis=0)

def truncSVD(U, Z, Vt, d, verbose=False, test=False):
    """
    Calculate the truncated SVD given the SVD factorization of a matrix.

    Parameters
    ----------
    U : np.ndarray (m, d)
        Left singular matrix where columns contain the eigenvectors of A*A.T (testmatrix * testmatrix.transposed).
    Z : np.ndarray (d, d)
        Diagonal matrix containing singular values.
    Vt : np.ndarray (d, d)
        Right singular matrix where columns contain the eigenvectors of A.T*A (testmatrix.transposed * testmatrix).
    d : int
        Number of singular values (<= n).
    verbose : bool
        Default=False. If True, print SVD matrices.
    test : bool
        Default=False. If True, print the matrix product of SVD matrices.

    Returns
    -------
    W : np.ndarray (m, d)
        Truncated dictionary.
    H : np.ndarray (d, n)
        Truncated weights
    """
    # Truncating
    U = U[:,:d]
    Z = Z[:d,:d]
    Vt = Vt[:d,:]

    if verbose:
        print(f"U = \n {U}" + "\n")
        print(f"Sigma =\n {Z}" + "\n")
        print(f"V^T =\n {Vt}" + "\n")
    if test:
        print(f"U*Z*V_transponert = \n {U @ Z @ Vt}")

    # W = U, H = Sigma V^T
    return U, Z @ Vt

def task_a(prints=False, checks=False):
    U, Z, Vt = SVD_calculation(A1)
    printAndCheck(A1, U, Z, Vt)
    #Discussion: Which of the basis vectors in U (=W1) is the most important one for reconstructing A1?
    #Answer: The first(s) columns contain the most information about A as they will be multiplied with the largest
    #singular values

def task_b(prints=False, checks=False):
    U, Z, Vt = SVD_calculation(A2)
    printAndCheck(A2, U, Z, Vt)
    # Observing that the last singular value is 0, so it can be removed
    W, H = truncSVD(U, Z, Vt, d=2, verbose=True, test=True)

def task_c():
    # Test matrix A1
    U, Z, Vt = SVD_calculation(A1)
<<<<<<< HEAD
    Pw = orthoproj(W=U, B=B) #Calculating projection
    print('\nA1')
    print(Pw)
    print(dist(W=U, B=B)) #Calculating distance
=======
    Pw = orthoproj(W=U, B=B)
    print(dist(B, Pw))
>>>>>>> 40bd3bd5
    # -> [0, 1, 0]. Ok.

    # Test matrix A2
    U, Z, Vt = SVD_calculation(A2)
<<<<<<< HEAD
    Pw = orthoproj(W=U, B=B) #Calculating projection
    print(Pw)
    print(dist(W=U, B=B)) #Calculating distance
=======
    Pw = orthoproj(W=U, B=B)
    print(dist(B, Pw))
>>>>>>> 40bd3bd5
    # -> [0, 0, 0]. Feil?

def ENMF_calculation(matrix, d, maxiter=50, delta=1e-10):
    A  = matrix.copy()
    n = A.shape[1]
    
    if n == d:
        W = A
    else:
        rng = np.random.default_rng()
        W = rng.choice(A, size = d, axis = 1, replace = False)

    H = np.random.uniform(0, 1, (d, n))
    matrix_1 = W.T @ A
    matrix_2 = W.T @ W

    for _ in range(maxiter):
        H = H * matrix_1 / (matrix_2 @ H + delta)

    return W, H

def nnproj(W, H):
    return W @ H

def task_d():
    print(A1)
    W, H = ENMF_calculation(A1, d=2)
    P = nnproj(W, H)
    print(P)
    dists = dist(B, P)
    print(dists)

if __name__ == '__main__':
    # task_b(True, True)
    # task_c()
    task_d()<|MERGE_RESOLUTION|>--- conflicted
+++ resolved
@@ -143,27 +143,14 @@
 def task_c():
     # Test matrix A1
     U, Z, Vt = SVD_calculation(A1)
-<<<<<<< HEAD
-    Pw = orthoproj(W=U, B=B) #Calculating projection
-    print('\nA1')
-    print(Pw)
-    print(dist(W=U, B=B)) #Calculating distance
-=======
     Pw = orthoproj(W=U, B=B)
     print(dist(B, Pw))
->>>>>>> 40bd3bd5
     # -> [0, 1, 0]. Ok.
 
     # Test matrix A2
     U, Z, Vt = SVD_calculation(A2)
-<<<<<<< HEAD
-    Pw = orthoproj(W=U, B=B) #Calculating projection
-    print(Pw)
-    print(dist(W=U, B=B)) #Calculating distance
-=======
     Pw = orthoproj(W=U, B=B)
     print(dist(B, Pw))
->>>>>>> 40bd3bd5
     # -> [0, 0, 0]. Feil?
 
 def ENMF_calculation(matrix, d, maxiter=50, delta=1e-10):
