import numpy as np
import matplotlib.pyplot as plt

#Initialising testmatrices
A1 = np.array(((1000, 1), (0, 1), (0, 0)))
A2 = np.array(((1,0,0), (1,0,0), (0,0,1)))
B = np.array(((2,0,0), (1,0,1), (0,1,0)))

def SVD_calculation(matrix, printing=False, check=False):
    """
    This function calculates the matrices U, Z (Zigma), and V (transposed) by performing SVD on input matrix.
    It can also print the matrices and calculate the dot-product of them.

    Parameters
    ----------
    matrix : np.ndarray
        Input matrix that the function will calculate the SVD of.
    printing : bool, defualt=False. 
        If set to True, the function prints out all matrices (U, Z, V) from the SVD calculation.
    check : bool
        If set to True, the function calculates the dot-product of U, Z, and Vt which should give us our input matrix
        we started with.

    Returns
    -------
    U : np.ndarray
        Orthogonal matrix with singular vectors of A.
    Z : np.ndarray
        shape=(n,n). Diagonal matrix containing singular values of A.
    Vt : np.ndarray
        Orthogonal matrix
    """
    U, S, Vt = np.linalg.svd(matrix, full_matrices=False)
    Z = np.diag(S)

    if printing:
        print(f"A = \n {matrix}" + "\n")
        print(f"U = \n {U}" + "\n")
        print(f"Zigma =\n {Z}" + "\n")
        print(f"V_transponert =\n {Vt}" + "\n")
    if check:
        A_check = U@Z@Vt
        print(f"U*Z*V_transponert = \n {A_check}")

    return U, Z, Vt

def orthoproj(W, B):
    """
    Calculate the orthogonal prjection of colums in matrix B onto the basis in W.
    Eq. (14).

    Parametes
    ---------
    W : np.ndarray (m, d)
        Basis dictionary with orthonormal colum vectors to be projected onto.
    B : np.ndarray, (d, n)
        Idk a matrix
    """
    return W @ (W.T @ B)

def dist(W, B):
    """
    Columnwise distance between projected vectors and the vector space. (?)
    Eq. (15), (16)

    Parametes
    ---------
    W : np.ndarray (m, d)
        Basis dictionary with orthonormal colum vectors to be projected onto.
    B : np.ndarray, (d, n)
        Idk a matrix
    """
    return np.linalg.norm(B - orthoproj(W=W, B=B), ord=2, axis=0)

def truncSVD(U, Z, Vt, d, verbose=False, test=False):
    """
    Calculate the truncated SVD given the SVD factorization of a matrix.

    Parameters
    ----------
    U : np.ndarray (m, n)
        Orthogonal matrix with singular vectors of A.
    Z : np.ndarray (n, n)
        Diagonal matrix containing singular values of A.
    Vt : np.ndarray
        Orthogonal matrix
    d : int
        Number of singular values (<= n)

    Returns
    -------
    W : np.ndarray (m, d)
        Truncated dictionary.
    H : np.ndarray (d, n)
        Truncated weights
    """
    # Truncating
    U = U[:,:d]
    Z = Z[:d,:d]
    Vt = Vt[:d,:]

    if verbose:
        print(f"U = \n {U}" + "\n")
        print(f"Sigma =\n {Z}" + "\n")
        print(f"V^T =\n {Vt}" + "\n")
    if test:
        print(f"U*Z*V_transponert = \n {U @ Z @ Vt}")

    # W = U, H = Sigma V^T
    return U, Z @ Vt

def task_a(prints=False, checks=False):
    U, Z, Vt = SVD_calculation(A1, printing=prints, check=checks)
    #Discussion: Which of the basis vectors in U (=W1) is the most important one for reconstructing A1?
    #Answer: The first(s) columns contain the most information about A as they will be multiplied with the largest
    #singular values
    return U, Z, Vt

def task_b(prints=False, checks=False):
    U, Z, Vt = SVD_calculation(A2, printing=prints, check=checks)
    # Observing that the last singular value is 0, so it can be removed
    W, H = truncSVD(U, Z, Vt, d=2, verbose=True, test=True)

def task_c():
    # Test matrix A1
    U, Z, Vt = SVD_calculation(A1)
    Pw = orthoproj(W=U, B=B)
    print('\nA1')
    print(Pw)
    print(dist(W=U, B=B))
    # -> [0, 1, 0]. Ok.
<<<<<<< HEAD
def truncSVD(U, Z, Vt, d):
    U_kopi = U.copy()
    Z_kopi = Z.copy()
    Vt_kopi = Vt.copy()
=======
>>>>>>> 44b9243c

    # Test matrix A2
    print('\nA2')
    U, Z, Vt = SVD_calculation(A2)
    Pw = orthoproj(W=U, B=B)
    print(Pw)
    print(dist(W=U, B=B))
    # -> [0, 0, 0]. Feil?

if __name__ == '__main__':
    task_b(True, True)
    # task_c()<|MERGE_RESOLUTION|>--- conflicted
+++ resolved
@@ -129,13 +129,10 @@
     print(Pw)
     print(dist(W=U, B=B))
     # -> [0, 1, 0]. Ok.
-<<<<<<< HEAD
 def truncSVD(U, Z, Vt, d):
     U_kopi = U.copy()
     Z_kopi = Z.copy()
     Vt_kopi = Vt.copy()
-=======
->>>>>>> 44b9243c
 
     # Test matrix A2
     print('\nA2')
